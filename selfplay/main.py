--- conflicted
+++ resolved
@@ -9,59 +9,18 @@
 
 from generals import GridFactory, GymnasiumGenerals
 from network import Network, load_fabric_checkpoint
-<<<<<<< HEAD
 from rewards import CompositeRewardFn
 from logger import NeptuneLogger
 from model_utils import print_parameter_breakdown
 
 torch.set_float32_matmul_precision("high")
-=======
-from model_utils import check_and_save_checkpoints, print_parameter_breakdown
-
-torch.set_float32_matmul_precision("medium")
-
-
-class ShapedRewardFn(RewardFn):
-    """A reward function that shapes the reward based on the number of generals owned."""
-
-    def __init__(self, clip_value: float = 1.5, shaping_weight: float = 0.5):
-        self.maximum_ratio = clip_value
-        self.shaping_weight = shaping_weight
-
-    def calculate_ratio_reward(self, my_count: int, opponent_count: int, max_ratio: float = 1.5) -> float:
-        ratio = my_count / opponent_count
-        ratio = np.log(ratio) / np.log(max_ratio)
-        return np.minimum(np.maximum(ratio, -1.0), 1.0)
-
-    def __call__(self, prior_obs: Observation, prior_action: Action, obs: Observation) -> float:
-        original_reward = compute_num_generals_owned(obs) - compute_num_generals_owned(prior_obs)
-        # If the game is done, we dont want to shape the reward
-        if obs.owned_army_count == 0 or obs.opponent_army_count == 0:
-            return original_reward
-
-        prev_ratio_reward = self.calculate_ratio_reward(prior_obs.owned_army_count, prior_obs.opponent_army_count)
-        current_ratio_reward = self.calculate_ratio_reward(obs.owned_army_count, obs.opponent_army_count)
-
-        ratio_reward = current_ratio_reward - prev_ratio_reward
-
-        prev_land_ratio_reward = self.calculate_ratio_reward(
-            prior_obs.owned_land_count, prior_obs.opponent_land_count, max_ratio=1.25
-        )
-        current_land_ratio_reward = self.calculate_ratio_reward(
-            obs.owned_land_count, obs.opponent_land_count, max_ratio=1.25
-        )
-
-        land_ratio_reward = current_land_ratio_reward - prev_land_ratio_reward
-
-        return float(original_reward + self.shaping_weight * (ratio_reward + land_ratio_reward))
->>>>>>> 26ee7f98
+
 
 
 @dataclass
 class SelfPlayConfig:
     # Training parameters
     training_iterations: int = 1000
-<<<<<<< HEAD
     n_envs: int = 198
     n_steps: int = 6000
     batch_size: int = 1500
@@ -86,31 +45,7 @@
     target_kl: float = 0.025  # Target KL divergence
     temperature: float = 1.0  # Temperature for softmax action selection
     opponent_temperature: float = 1.0
-=======
-    n_envs: int = 352
-    n_steps: int = 2600
-    batch_size: int = 880
-    n_epochs: int = 4
-    truncation: int = 1000
-    grid_size: int = 23
-    channel_sequence: List[int] = field(default_factory=lambda: [192, 224, 256, 256])
-    repeats: List[int] = field(default_factory=lambda: [2, 2, 1, 1])
-    checkpoint_path: str = "aggro45.ckpt"
-    checkpoint_dir: str = "/root/aggro/"
-
-    store_checkpoint_thresholds: List[float] = field(default_factory=lambda: [0.42, 0.43, 0.44, 0.45])
-    update_fixed_network_threshold: float = 0.45
-
-    # PPO parameters
-    gamma: float = 1.0  # Discount factor
-    gae_lambda: float = 0.92  # GAE lambda parameter
-    learning_rate: float = 1e-5  # Standard PPO learning rate
-    max_grad_norm: float = 0.25  # Gradient clipping
-    clip_coef: float = 0.2  # PPO clipping coefficient
-    ent_coef: float = 0.001  # Increased from 0.00 to encourage exploration
-    vf_coef: float = 0.5  # Value function coefficient
-    target_kl: float = 0.02  # Target KL divergence
->>>>>>> 26ee7f98
+
     norm_adv: bool = True  # Whether to normalize advantages
     checkpoint_addition_interval: int = 10
     checkpoint_save_interval: int = 4
@@ -178,7 +113,6 @@
             self.fixed_network = Network(batch_size=cfg.n_envs, channel_sequence=seq, repeats=cfg.repeats)
             self.fixed_network.eval()
 
-<<<<<<< HEAD
         opponent_names = ["special", "cp_10", "zero3"]
         self.opponents = [
             load_fabric_checkpoint(f"{opponent_name}.ckpt", cfg.n_envs) for opponent_name in opponent_names
@@ -190,20 +124,7 @@
             self.opponents[i].mark_forward_method("predict")
             self.opponents[i].eval()
 
-=======
->>>>>>> 26ee7f98
-        # Print detailed parameter breakdown
-        if self.fabric.is_global_zero:
-            print_parameter_breakdown(self.network)
-
-        self.optimizer, _ = self.network.configure_optimizers(lr=cfg.learning_rate)
-        self.network, self.optimizer = self.fabric.setup(self.network, self.optimizer)
-        self.fixed_network = self.fabric.setup(self.fixed_network)
-
-<<<<<<< HEAD
-=======
         self.fixed_network.mark_forward_method("predict")
->>>>>>> 26ee7f98
 
         self.network.reset()
         self.fixed_network.reset()
@@ -497,31 +418,6 @@
                 draw_rate = draws / total_games
                 loss_rate = losses / total_games
                 avg_game_length = avg_game_length / total_games  # Calculate average game length
-<<<<<<< HEAD
-=======
-
-                # Check if we should save a checkpoint based on win rate thresholds
-                newly_saved_thresholds = check_and_save_checkpoints(
-                    self.fabric,
-                    self.network,
-                    self.optimizer,
-                    self.cfg.checkpoint_dir,
-                    self.cfg.store_checkpoint_thresholds,
-                    self.saved_thresholds,
-                    win_rate,
-                    iteration,
-                )
-                self.saved_thresholds.update(newly_saved_thresholds)
-
-                # If win rate exceeds threshold, update fixed network to current network
-                if win_rate >= self.cfg.update_fixed_network_threshold:
-                    self.fabric.print(
-                        f"Win rate {win_rate:.2%} exceeded threshold {self.cfg.update_fixed_network_threshold:.2%}, updating fixed network"
-                    )
-                    self.fixed_network.load_state_dict(self.network.state_dict())
-                    self.self_play_iteration += 1
-
->>>>>>> 26ee7f98
             else:
                 win_rate = draw_rate = loss_rate = avg_game_length = 0.0
 

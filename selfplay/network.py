import torch
import torch.nn as nn
from torch.nn import functional as F
from torch.nn.functional import max_pool2d
import lightning as L

torch._dynamo.config.capture_scalar_outputs = True


class Network(L.LightningModule):
    GRID_SIZE = 24
    DEFAULT_HISTORY_SIZE = 7
    DEFAULT_BATCH_SIZE = 1

    def __init__(
        self,
        lr: float = 1e-4,
        n_steps: int = 100000,
        repeats: list[int] = [2, 2, 1, 1],
        channel_sequence: list[int] = [192, 224, 256, 256],
        compile: bool = False,
        history_size: int = DEFAULT_HISTORY_SIZE,
        batch_size: int = DEFAULT_BATCH_SIZE,
    ):
        super().__init__()
        self.lr = lr
        self.n_steps = n_steps
        self.history_size = history_size
        self.batch_size = batch_size
        self.n_channels = 23 + 2 * self.history_size

        self.backbone = Pyramid(self.n_channels, repeats, channel_sequence)
        final_channels = channel_sequence[0]

        self.value_head = nn.Sequential(
            Pyramid(final_channels, [], []),
            nn.Conv2d(final_channels, 1, kernel_size=3, padding=1),
            nn.ReLU(),
            nn.Flatten(),
            nn.Linear(24 * 24, 1),
        )

        self.policy_head = nn.Sequential(
            Pyramid(final_channels, [2], [final_channels]),
            nn.Conv2d(final_channels, 9, kernel_size=3, padding=1),
        )

        self.action_loss = nn.CrossEntropyLoss()

        if compile:
            self.backbone = torch.compile(self.backbone, fullgraph=True, dynamic=False)
            self.policy_head = torch.compile(self.policy_head, fullgraph=True, dynamic=False)
            self.value_head = torch.compile(self.value_head, fullgraph=True, dynamic=False)

    @torch.compile(dynamic=False, fullgraph=True)
    def reset(self):
        """
        Reset the network's internal state.
        The state contains things that the network remembers over time (positions of generals, etc.).
        """
        shape = (self.batch_size, 24, 24)
        history_shape = (self.batch_size, self.history_size, 24, 24)
        device = self.device

        self.register_buffer("army_stack", torch.zeros(history_shape, device=device))
        self.register_buffer("enemy_stack", torch.zeros(history_shape, device=device))
        self.register_buffer("last_army", torch.zeros(shape, device=device))
        self.register_buffer("last_enemy_army", torch.zeros(shape, device=device))
        self.register_buffer("cities", torch.zeros(shape, dtype=torch.bool, device=device))
        self.register_buffer("generals", torch.zeros(shape, dtype=torch.bool, device=device))
        self.register_buffer("mountains", torch.zeros(shape, dtype=torch.bool, device=device))
        self.register_buffer("seen", torch.zeros(shape, dtype=torch.bool, device=device))
        self.register_buffer("enemy_seen", torch.zeros(shape, dtype=torch.bool, device=device))
        self.register_buffer("last_enemy_army_seen_value", torch.zeros(shape, device=device))
        self.register_buffer("last_enemy_army_seen_timestep", torch.zeros(shape, device=device))

    def reset_histories(self, obs: torch.Tensor):
        # When timestep of the observation is 0, we want to reset all data corresponding to given batch sample
        timestep_mask = obs[:, 13, 0, 0] == 0.0

        attributes_to_reset = [
            "army_stack",
            "enemy_stack",
            "last_army",
            "last_enemy_army",
            "last_enemy_army_seen_value",
            "last_enemy_army_seen_timestep",
            "seen",
            "enemy_seen",
            "cities",
            "generals",
            "mountains",
            "last_enemy_army_seen_value",
            "last_enemy_army_seen_timestep",
        ]

        for attr in attributes_to_reset:
            getattr(self, attr)[timestep_mask] = 0

    @torch.compile(dynamic=False, fullgraph=True)
    def augment_observation(self, obs: torch.Tensor) -> torch.Tensor:
        """
        Here the network augments what it knows about the game with the new observation.
        This is then further used to make a decision.
        """
        armies = 0
        generals = 1
        cities = 2
        mountains = 3
        neutral_cells = 4
        owned_cells = 5
        opponent_cells = 6
        fog_cells = 7
        structures_in_fog = 8
        owned_land_count = 9
        owned_army_count = 10
        opponent_land_count = 11
        opponent_army_count = 12
        timestep = 13
        priority = 14

        self.reset_histories(obs)
        # Calculate current army states
        current_army = obs[:, armies, :, :] * obs[:, owned_cells, :, :]
        current_enemy_army = obs[:, armies, :, :] * obs[:, opponent_cells, :, :]

        # Update history stacks by shifting and adding new differences
        self.army_stack[:, 1:, :, :] = self.army_stack[:, :-1, :, :].clone()
        self.enemy_stack[:, 1:, :, :] = self.enemy_stack[:, :-1, :, :].clone()

        self.army_stack[:, 0, :, :] = current_army - self.last_army
        self.enemy_stack[:, 0, :, :] = current_enemy_army - self.last_enemy_army

        # Store current states for next iteration
        self.last_army = current_army
        self.last_enemy_army = current_enemy_army

        self.seen |= max_pool2d(obs[:, owned_cells, :, :], 3, 1, 1).bool()
        self.enemy_seen |= max_pool2d(obs[:, opponent_cells, :, :], 3, 1, 1).bool()

        self.cities |= obs[:, cities, :, :].bool()
        self.generals |= obs[:, generals, :, :].bool()
        self.mountains |= obs[:, mountains, :, :].bool()

        self.last_enemy_army_seen_value = torch.where(
            current_enemy_army > 0, current_enemy_army, self.last_enemy_army_seen_value
        )
        self.last_enemy_army_seen_value += 0.01
        self.last_enemy_army_seen_timestep = torch.where(current_enemy_army > 0, 0, self.last_enemy_army_seen_timestep)

        ones = torch.ones((self.batch_size, 24, 24), device=self.device)
        channels = torch.stack(
            [
                obs[:, armies, :, :],
                obs[:, armies, :, :] * obs[:, owned_cells, :, :],
                obs[:, armies, :, :] * obs[:, opponent_cells, :, :],
                obs[:, armies, :, :] * obs[:, neutral_cells, :, :],
                self.seen,
                self.enemy_seen,  # enemy sight
                self.generals,
                self.cities,
                self.mountains,
                obs[:, neutral_cells, :, :],
                obs[:, owned_cells, :, :],
                obs[:, opponent_cells, :, :],
                obs[:, fog_cells, :, :],
                obs[:, structures_in_fog, :, :],
                obs[:, timestep, :, :] * ones,
                (obs[:, timestep, :, :] % 50) * ones / 50,
                obs[:, priority, :, :] * ones,
                obs[:, owned_land_count, :, :] * ones,
                obs[:, owned_army_count, :, :] * ones,
                obs[:, opponent_land_count, :, :] * ones,
                obs[:, opponent_army_count, :, :] * ones,
                self.last_enemy_army_seen_timestep,
                self.last_enemy_army_seen_value,
            ],
            dim=1,
        )
        army_stacks = torch.cat([self.army_stack, self.enemy_stack], dim=1)
        augmented_obs = torch.cat([channels, army_stacks], dim=1).float()
        return augmented_obs

    @torch.compile(dynamic=False, fullgraph=True)
    def normalize_observations(self, obs):
        timestep_normalize = 300
        army_normalize = 250
        land_normalize = 100

        # Combine all army-related normalizations into one operation
        # This includes: first 4 channels, army counts (18, 20), and history stacks (21+)
        obs[:, [0, 1, 2, 3, 18, 20] + list(range(22, obs.shape[1])), :, :] /= army_normalize

        # Timestep normalization
        obs[:, 14, :, :] /= timestep_normalize

        # Land count normalization
        obs[:, [17, 19], :, :] /= land_normalize

        return obs

    @torch.compile(dynamic=False, fullgraph=True)
    def prepare_masks(self, direction_mask):
        direction_mask = 1 - direction_mask.permute(0, 3, 1, 2)
        pad_h = 24 - direction_mask.shape[2]
        pad_w = 24 - direction_mask.shape[3]
        mask = F.pad(direction_mask, (0, pad_w, 0, pad_h), mode="constant", value=1)

        # We now need to extend the direction mask for 9 directions (4 full army, 4 half army, 1 pass)
        # Duplicate the first 4 channels (UP, DOWN, LEFT, RIGHT) for half-army moves
        # The last channel is for PASS
        full_mask = mask[:, :4, :, :]  # First 4 channels (UP, DOWN, LEFT, RIGHT)
        half_mask = mask[:, :4, :, :]  # Duplicate for half-army moves
        zero_layer = torch.ones(mask.shape[0], 1, 24, 24).to(self.device)  # PASS layer

        direction_mask = torch.cat((full_mask, half_mask, zero_layer), dim=1)
        direction_mask = direction_mask * -1e9

        return direction_mask

    def forward(self, obs, mask, action=None):
        obs = self.normalize_observations(obs.float())
        mask = self.prepare_masks(mask.float())

        # Use no_grad for backbone computation since it's frozen
        with torch.no_grad():
            representation = self.backbone(obs)

        value = self.value_head(representation).flatten()
        action_logits = self.policy_head(representation) + mask

        # Prepare flattened logits for categorical distribution
        action_logits_flat = action_logits.view(action_logits.shape[0], 9, -1)
        combined_logits = action_logits_flat.reshape(action_logits.shape[0], -1)
        action_dist = torch.distributions.Categorical(logits=combined_logits)
        
        if action is None:
            # Sample action
            combined_idx = action_dist.sample()
            
            # Convert combined index to action components
            direction = combined_idx // (24 * 24)
            position = combined_idx % (24 * 24)
            i, j = position // 24, position % 24
            
            # Determine action type
            is_half_army = (direction >= 4) & (direction < 8)
            is_pass = direction == 8
            
            # Create standardized action format
            final_direction = torch.where(is_pass, 
                                         torch.full_like(direction, 8), 
                                         torch.where(is_half_army, direction - 4, direction))
            
            # Create action tensor: [is_pass, i, j, direction, is_half_army]
            action = torch.stack([
                is_pass.float(),  # Directly use is_pass instead of zeros + update
                i.float(), 
                j.float(), 
                final_direction.float(), 
                is_half_army.float()
            ], dim=1)
        else:
            # Calculate combined index from existing action
            target_i, target_j = action[:, 1], action[:, 2]
            target_direction, is_half_army = action[:, 3], action[:, 4]
            
            adjusted_direction = torch.where(target_direction < 4,
                                            target_direction + 4 * is_half_army,
                                            torch.full_like(target_direction, 8))
            
            combined_idx = adjusted_direction * 24 * 24 + target_i * 24 + target_j
        
        # Calculate log probability and entropy
        logprob = action_dist.log_prob(combined_idx)
        entropy = action_dist.entropy()

        return action, value, logprob, entropy

    @torch.compile(dynamic=False, fullgraph=True)
    def calculate_loss(self, newlogprobs, oldlogprobs, entropy, advantages, returns, values, newvalues, args):
        # Policy loss calculation using advantages
        ratio = torch.exp(newlogprobs - oldlogprobs)
        pg_loss1 = -advantages * ratio
        pg_loss2 = -advantages * torch.clamp(ratio, 1 - args.clip_coef, 1 + args.clip_coef)
        pg_loss = torch.max(pg_loss1, pg_loss2).mean()

        # Value loss with clipping
        v_loss_unclipped = (newvalues - returns) ** 2
        v_clipped = values + torch.clamp(newvalues - values, -0.1, 0.1)
        v_loss_clipped = (v_clipped - returns) ** 2
        v_loss_max = torch.max(v_loss_unclipped, v_loss_clipped)
        value_loss = 0.5 * v_loss_max.mean()

        # Entropy loss
        entropy_loss = entropy.mean()

        # Total loss
        loss = pg_loss + args.vf_coef * value_loss - args.ent_coef * entropy_loss
        return loss, pg_loss, value_loss, entropy_loss, ratio

    def training_step(self, batch, args):
        obs = batch["observations"]
        masks = batch["masks"]
        actions = batch["actions"]
        advantages = batch["advantages"]
        returns = batch["returns"]
        values = batch.get("values", None)  # May not exist in older code
        oldlogprobs = batch["logprobs"]

        # Normalize advantages (optional but common in PPO)
        if hasattr(args, "norm_adv") and args.norm_adv:
            advantages_mean, advantages_std = advantages.mean(), advantages.std()
            advantages = (advantages - advantages_mean) / (advantages_std + 1e-8)

        # Flag batch samples where the raw owned cells channel (index 10) sums to zero.
        # If a sample has no owned cells then its loss contributions will be zero.
        valid_mask = (obs[:, 10, :, :].sum(dim=(1, 2)) != 0).float()
        # Flag samples where the player owns multiple generals
        # Get masks for owned cells and generals
        owned_cells = obs[:, 10, :, :] > 0
        generals = obs[:, 6, :, :] > 0
        # Count locations where both owned cells and generals overlap
        num_owned_generals = ((owned_cells & generals).float().sum(dim=(1, 2)) > 1).float()

        # Zero out samples where player owns multiple generals
        valid_mask = valid_mask * (1 - num_owned_generals)

        # Compute network outputs
        _, newvalues, newlogprobs, entropy = self(obs, masks, actions)

        # Zero out the loss components of invalid samples so they have no effect.
        advantages = advantages * valid_mask
        returns = returns * valid_mask
        entropy = entropy * valid_mask

        loss, pg_loss, value_loss, entropy_loss, ratio = self.calculate_loss(
            newlogprobs, oldlogprobs, entropy, advantages, returns, values, newvalues, args
        )

        return loss, pg_loss, value_loss, entropy_loss, ratio, newlogprobs

<<<<<<< HEAD
    def predict(self, obs, mask, postprocess=False):
        if postprocess:
            return self.postprocess_action(obs, mask)
        obs = self.normalize_observations(obs)
        direction_mask = self.prepare_masks(mask)

        x = self.backbone(obs)
        value = self.value_head(x)
        direction = self.policy_head(x) + direction_mask

        # Reshape direction to [batch, 9, 24*24]
        direction_flat = direction.view(direction.shape[0], 9, -1)

        # Create a tensor of shape [batch, 9*24*24] containing all possible square+direction combinations
        combined_logits = direction_flat.reshape(direction.shape[0], -1)

        # Get the argmax index from combined logits
        combined_idx = torch.argmax(combined_logits, dim=1)

        # Extract direction and position from combined index
        # combined_idx = (direction * 24 * 24) + (i * 24) + j
        adjusted_direction = combined_idx // (24 * 24)  # Integer division to get direction
        position = combined_idx % (24 * 24)  # Remainder gives position
        i, j = position // 24, position % 24

        # Determine if it's a half-army move and the direction
        is_half_army = (adjusted_direction >= 4) & (adjusted_direction < 8)
        is_pass = adjusted_direction == 8

        # Convert back to the original direction format (0-3 for directions, 4 for pass)
        final_direction = torch.where(
            is_pass,
            torch.full_like(adjusted_direction, 8),  # Pass is direction 4
            torch.where(
                is_half_army,
                adjusted_direction - 4,  # Half army directions (4-7) -> (0-3)
                adjusted_direction,  # Full army directions (0-3) stay the same
            ),
        )
=======
    def augment_representation(self, obs):
        # Apply random rotation (0, 90, 180, or 270 degrees)
        if torch.rand(1).item() > 0.5:
            k = torch.randint(0, 4, (1,)).item()  # Random rotation 0-3 times (90 degrees each)
            obs = torch.rot90(obs, k, dims=[2, 3])

        # Apply random horizontal flip
        if torch.rand(1).item() > 0.5:
            obs = torch.flip(obs, dims=[3])

        # Apply random vertical flip
        if torch.rand(1).item() > 0.5:
            obs = torch.flip(obs, dims=[2])

        return obs

    @torch.compile(dynamic=False, fullgraph=True)
    def predict(self, obs, mask):
        obs = self.normalize_observations(obs.float())
        square_mask, direction_mask = self.prepare_masks(obs, mask.float())

        # Use no_grad for backbone computation since it's frozen
        with torch.no_grad():
            representation = self.backbone(obs)
>>>>>>> 26ee7f98

        # Create action tensor with shape [batch_size, 5]
        zeros = torch.zeros_like(i, dtype=torch.float)
        action = torch.stack([zeros, i, j, final_direction, is_half_army.long()], dim=1)
        action[action[:, 3] == 8, 0] = 1  # pass action

        return action, value

    def postprocess_action(self, obs, mask, top_k=15):
        """
        Post-process model prediction by choosing among top-k actions based on army counts.
        Only selects actions where the source cell has at least 2 more armies than the destination.
        Processes only the first element (index 0) for single instance inference.
        
        Args:
            obs: Raw unnormalized observation
            mask: Action mask
            top_k: Number of top actions to consider
            
        Returns:
            Selected action and value
        """
        # Get unnormalized army counts from the first channel of observation (first element only)
        army_counts = obs[0, 0, :, :]
        foreign_army_counts = torch.max(obs[0, 3, :, :], obs[0, 2, :, :])
        
        # Prepare mask and get logits (use only first element)
        processed_obs = self.normalize_observations(obs.clone())
        direction_mask = self.prepare_masks(mask)
        
        x = self.backbone(processed_obs)
        value = self.value_head(x)[0]  # Get value for first element only
        logits = self.policy_head(x) + direction_mask
        
        # Convert to flat format for first element only
        logits_flat = logits[0].view(9, -1)
        combined_logits = logits_flat.reshape(-1)
        
        # Get top-k actions
        topk_values, topk_indices = torch.topk(combined_logits, k=top_k, dim=0)
        
        # Direction mapping: 0=UP, 1=DOWN, 2=LEFT, 3=RIGHT
        # Row changes: [-1, 1, 0, 0]
        # Column changes: [0, 0, -1, 1]
        dir_to_offset = torch.tensor([
            [-1, 0],  # UP
            [1, 0],   # DOWN
            [0, -1],  # LEFT
            [0, 1],   # RIGHT
        ], device=obs.device)
        
        valid_action_found = False
        
        # Try each action in order of priority
        for idx in topk_indices:
            # Extract direction and position
            adjusted_direction = idx.item() // (24 * 24)
            position = idx.item() % (24 * 24)
            i, j = position // 24, position % 24
            
            # If it's a pass action, accept it immediately
            if adjusted_direction == 8:
                is_pass = True
                is_half_army = False
                final_direction = 8
                valid_action_found = True
            else:
                is_pass = False
                is_half_army = (adjusted_direction >= 4) and (adjusted_direction < 8)
                final_direction = adjusted_direction - 4 if is_half_army else adjusted_direction
                
                # Skip if final_direction is out of bounds
                if final_direction >= 4:
                    continue
                
                # Get source army count
                source_count = army_counts[i, j].item()
                
                # Calculate destination coordinates
                di, dj = dir_to_offset[final_direction]
                dest_i, dest_j = i + di, j + dj
                
                # Get destination army count
                dest_count = foreign_army_counts[dest_i, dest_j].item()
                
                # Only accept if source has at least 2 more armies than destination
                if source_count - dest_count >= 2:
                    valid_action_found = True
            
            if valid_action_found:
                # Create action tensor: [is_pass, i, j, direction, is_half_army]
                action = torch.tensor([
                    float(is_pass),
                    float(i),
                    float(j),
                    float(final_direction),
                    float(is_half_army)
                ], device=obs.device)
                break
        
        # If no valid action found, just use the top action
        if not valid_action_found:
            idx = topk_indices[0].item()
            adjusted_direction = idx // (24 * 24)
            position = idx % (24 * 24)
            i, j = position // 24, position % 24
            
            is_half_army = (adjusted_direction >= 4) and (adjusted_direction < 8)
            is_pass = adjusted_direction == 8
            
            final_direction = 8 if is_pass else (adjusted_direction - 4 if is_half_army else adjusted_direction)
            
            action = torch.tensor([
                float(is_pass),
                float(i),
                float(j),
                float(final_direction),
                float(is_half_army)
            ], device=obs.device)
        
        # Add batch dimension of 1 to match expected output format
        action = action.unsqueeze(0)
        value = value.unsqueeze(0)
        
        return action, value

    def pure_forward(self, obs, mask):
        obs = self.normalize_observations(obs)
        mask = self.prepare_masks(mask)

        # Use no_grad for backbone computation since it's frozen
        with torch.no_grad():
            representation = self.backbone(obs)

        value = self.value_head(representation).flatten()
        action_logits = self.policy_head(representation) + mask

        return action_logits, value

    def configure_optimizers(self, lr: float = None, n_steps: int = None):
        lr = lr or self.lr
        n_steps = n_steps or self.n_steps

        # # # Freeze the backbone
        # for param in self.backbone.parameters():
        #     param.requires_grad = False

        # # Only optimize the heads
        # trainable_params = []
        # trainable_params.extend(self.policy_head.parameters())
        # trainable_params.extend(self.value_head.parameters())

        optimizer = torch.optim.AdamW(self.parameters(), lr=lr, amsgrad=True, eps=1e-07, weight_decay=0.15)
        scheduler = torch.optim.lr_scheduler.CosineAnnealingLR(optimizer, T_max=n_steps, eta_min=1e-5)
        return optimizer, scheduler

    def on_after_backward(self):
        # Track gradients for high-level modules: backbone, value_head, policy_head
        high_level_modules = {
            "backbone": self.backbone,
            "policy_head": self.policy_head,
            "value_head": self.value_head,
        }

        grad_norms = {}
        for name, module in high_level_modules.items():
            # Calculate the norm of the gradients for each module
            grad_norm = 0
            for param in module.parameters():
                if param.grad is not None:
                    grad_norm += param.grad.norm().item() ** 2
            grad_norm = grad_norm**0.5  # Take the square root to get the total norm
            grad_norms[name] = grad_norm

        return grad_norms


class Pyramid(nn.Module):
    def __init__(
        self,
        input_channels: int = 55,
        stage_blocks: list[int] = [2, 2, 2],
        stage_channels: list[int] = [256, 320, 384],
    ):
        super().__init__()
        # First convolution to adjust input channels
        first_channels = 256 if stage_channels == [] else stage_channels[0]
        self.first_conv = nn.Sequential(
            nn.Conv2d(input_channels, first_channels, kernel_size=3, padding=1),
            nn.ReLU(),
        )
        # Encoder stages
        self.encoder_stages = nn.ModuleList()
        self.skip_connections = []

        skip_channels = []

        for i in range(len(stage_blocks)):
            stage = nn.ModuleList()
            for j in range(stage_blocks[i]):
                in_channels = stage_channels[i - 1] if j == 0 and i > 0 else stage_channels[i]
                out_channels = stage_channels[i]
                stage.append(ConvResBlock(in_channels, out_channels))
                skip_channels.append(in_channels)
            if i < len(stage_blocks) - 1:  # Downsample
                channels = stage_channels[i]
                stage.append(ConvResBlock(channels, channels, stride=2))
                skip_channels.append(channels)
            self.encoder_stages.append(stage)

        # Decoder stages
        self.decoder_stages = nn.ModuleList()

        for i in range(len(stage_blocks) - 1, -1, -1):
            stage = nn.ModuleList()
            for j in range(stage_blocks[i]):
                in_channels = stage_channels[i + 1] if j == 0 and i < len(stage_blocks) - 1 else stage_channels[i]
                out_channels = stage_channels[i]
                stage.append(DeconvResBlock(in_channels, out_channels, skip_channels.pop()))
            if i > 0:  # Upsample
                channels = stage_channels[i]
                stage.append(DeconvResBlock(channels, channels, skip_channels.pop(), stride=2))
            self.decoder_stages.append(stage)

    def forward(self, x):
        skip_connections = []
        x = self.first_conv(x)
        for stage in self.encoder_stages:
            for block in stage:
                skip_out, x = block(x)
                skip_connections.append(skip_out)
        for stage in self.decoder_stages:
            for block in stage:
                skip_in = skip_connections.pop()
                x = block(x, skip_in)
        return x


class ConvResBlock(nn.Module):
    def __init__(self, in_channels: int, out_channels: int, stride: int = 1):
        super().__init__()
        self.conv = nn.Sequential(
            nn.Conv2d(in_channels, out_channels // 2, 3, stride=stride, padding=1),
            nn.ReLU(),
            nn.Conv2d(out_channels // 2, out_channels, 3, padding=1),
            nn.ReLU(),
        )
        self.residual_conv = nn.Conv2d(in_channels, out_channels, 1, stride=stride)

    def forward(self, x):
        skip_out = x
        x = self.conv(x) + self.residual_conv(x)
        return skip_out, x


class DeconvResBlock(nn.Module):
    def __init__(self, in_channels: int, out_channels: int, skip_channels: int, stride: int = 1):
        super().__init__()
        self.stride = stride

        if stride == 2:
            self.conv1 = nn.Sequential(
                nn.ConvTranspose2d(
                    in_channels,
                    out_channels // 2,
                    kernel_size=3,
                    stride=stride,
                    padding=1,
                    output_padding=1,
                ),
                nn.ReLU(),
            )
            self.residual_conv = nn.ConvTranspose2d(in_channels, out_channels, 1, stride=stride, output_padding=1)
        else:
            self.conv1 = nn.Sequential(
                nn.Conv2d(in_channels, out_channels // 2, 3, stride=stride, padding=1),
                nn.ReLU(),
            )
            self.residual_conv = nn.Conv2d(in_channels, out_channels, 1, stride=stride)

        self.skip_conv = nn.Conv2d(
            skip_channels,
            out_channels // 2,
            kernel_size=1,
            stride=1,
        )

        self.conv2 = nn.Sequential(
            nn.Conv2d(out_channels // 2, out_channels, 3, padding=1),
            nn.ReLU(),
        )

    def forward(self, x, skip_in):
        skip = self.residual_conv(x)
        skip_in = self.skip_conv(skip_in)

        x = self.conv1(x)
        x = x + skip_in
        x = self.conv2(x)
        x = x + skip

        return x


class Lambda(nn.Module):
    def __init__(self, func):
        super().__init__()
        self.func = func

    @torch.compile
    def forward(self, x):
        return self.func(x)


def load_network(path: str, batch_size: int, eval_mode: bool = True) -> Network:
    """Load a network from a checkpoint file.

    Args:
        path: Path to the checkpoint file
        eval_mode: Whether to put the model in evaluation mode

    Returns:
        Network: Loaded network
    """
    # model = torch.compile(model, fullgraph=True, dynamic=False)
    device = torch.device("cuda" if torch.cuda.is_available() else "cpu")
    network = torch.load(path, map_location=device)
    state_dict = network["state_dict"]

    model = Network(channel_sequence=[192, 224, 256, 256], repeats=[2, 2, 1, 1], compile=True, batch_size=batch_size)
    model_keys = model.state_dict().keys()
    filtered_state_dict = {k: v for k, v in state_dict.items() if k in model_keys}
    model.load_state_dict(filtered_state_dict)
    return model


def load_fabric_checkpoint(path: str, batch_size: int, eval_mode: bool = True) -> Network:
    """Load a network from a Fabric-style checkpoint file.

    Args:
        path: Path to the Fabric checkpoint file
        batch_size: Batch size for the network
        eval_mode: Whether to put the model in evaluation mode

    Returns:
        Network: Loaded network
    """
    device = torch.device("cuda" if torch.cuda.is_available() else "cpu")
    checkpoint = torch.load(path, map_location=device)

    model = Network(channel_sequence=[256, 256, 288, 288], repeats=[2, 2, 2, 1], compile=True, batch_size=batch_size)

    # The checkpoint["model"] is already a state dict, no need to call .state_dict()
    state_dict = checkpoint["model"]

    # Filter and load state dict
    model_keys = model.state_dict().keys()
    filtered_state_dict = {k: v for k, v in state_dict.items() if k in model_keys}
    model.load_state_dict(filtered_state_dict)

    if eval_mode:
        model.eval()

    return model<|MERGE_RESOLUTION|>--- conflicted
+++ resolved
@@ -340,7 +340,7 @@
 
         return loss, pg_loss, value_loss, entropy_loss, ratio, newlogprobs
 
-<<<<<<< HEAD
+
     def predict(self, obs, mask, postprocess=False):
         if postprocess:
             return self.postprocess_action(obs, mask)
@@ -380,7 +380,6 @@
                 adjusted_direction,  # Full army directions (0-3) stay the same
             ),
         )
-=======
     def augment_representation(self, obs):
         # Apply random rotation (0, 90, 180, or 270 degrees)
         if torch.rand(1).item() > 0.5:
@@ -396,23 +395,6 @@
             obs = torch.flip(obs, dims=[2])
 
         return obs
-
-    @torch.compile(dynamic=False, fullgraph=True)
-    def predict(self, obs, mask):
-        obs = self.normalize_observations(obs.float())
-        square_mask, direction_mask = self.prepare_masks(obs, mask.float())
-
-        # Use no_grad for backbone computation since it's frozen
-        with torch.no_grad():
-            representation = self.backbone(obs)
->>>>>>> 26ee7f98
-
-        # Create action tensor with shape [batch_size, 5]
-        zeros = torch.zeros_like(i, dtype=torch.float)
-        action = torch.stack([zeros, i, j, final_direction, is_half_army.long()], dim=1)
-        action[action[:, 3] == 8, 0] = 1  # pass action
-
-        return action, value
 
     def postprocess_action(self, obs, mask, top_k=15):
         """
